--- conflicted
+++ resolved
@@ -56,14 +56,10 @@
     if uninstall_options.key? :kext
       [*uninstall_options[:kext]].each do |kext|
         ohai "Unloading kernel extension #{kext}"
-<<<<<<< HEAD
-        @command.run!('/sbin/kextunload', :args => ['-b', kext], :sudo => true)
-=======
-        is_loaded = @command.run!('kextstat', :args => ['-l', '-b', kext], :sudo => true)
+        is_loaded = @command.run!('/usr/sbin/kextstat', :args => ['-l', '-b', kext], :sudo => true)
         if is_loaded.length > 1
-          @command.run!('kextunload', :args => ['-b', kext], :sudo => true)
+          @command.run!('/sbin/kextunload', :args => ['-b', kext], :sudo => true)
         end
->>>>>>> bd9d680b
       end
     end
 
