require 'checksum'
require 'set'

module Cask::DSL
  def self.included(base)
    base.extend(ClassMethods)
  end

  def homepage; self.class.homepage; end

  def url; self.class.url; end

  def version; self.class.version; end

  def sums; self.class.sums || []; end

  def artifacts; self.class.artifacts; end

  def caveats; ''; end

  module ClassMethods
    def homepage(homepage=nil)
      @homepage ||= homepage
    end

    def url(url=nil)
      @url ||= Cask::UnderscoreSupportingURI.parse(url)
    end

    def version(version=nil)
      @version ||= version
    end

    def artifacts
      @artifacts ||= Hash.new { |hash, key| hash[key] = Set.new }
    end

    ARTIFACT_TYPES = [
      :install,
      :link,
      :nested_container,
      :prefpane,
      :qlplugin,
      :font,
      :uninstall,
<<<<<<< HEAD
      :widget,
=======
      :colorpicker
>>>>>>> 6dff4a35
    ]

    ARTIFACT_TYPES.each do |type|
      define_method(type) do |*args|
        artifacts[type].merge(args)
      end
    end

    ARTIFACT_BLOCK_TYPES = [
      :after_install,
      :after_uninstall
    ]

    ARTIFACT_BLOCK_TYPES.each do |type|
      define_method(type) do |&block|
        artifacts[type] << block
      end
    end

    attr_reader :sums

    def md5(md5=nil)
      @sums ||= []
      @sums << Checksum.new(:md5, md5) unless md5.nil?
    end

    def sha1(sha1=nil)
      @sums ||= []
      @sums << Checksum.new(:sha1, sha1) unless sha1.nil?
    end

    def sha256(sha2=nil)
      @sums ||= []
      @sums << Checksum.new(:sha2, sha2) unless sha2.nil?
    end

    def no_checksum
      @sums = 0
    end

    def method_missing(method, *args)
      opoo "Unexpected method #{method} called on #{self}. Running `brew update; brew upgrade brew-cask` will likely fix it."
    end
  end
end<|MERGE_RESOLUTION|>--- conflicted
+++ resolved
@@ -43,11 +43,8 @@
       :qlplugin,
       :font,
       :uninstall,
-<<<<<<< HEAD
       :widget,
-=======
-      :colorpicker
->>>>>>> 6dff4a35
+      :colorpicker,
     ]
 
     ARTIFACT_TYPES.each do |type|
