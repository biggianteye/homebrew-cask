require 'spec_helper'

describe Hbc::Audit do
  include AuditMatchers

  let(:cask) { Hbc::Cask.new }
  let(:download) { false }
  let(:audit) { Hbc::Audit.new(cask, download) }

  describe "#result" do
    subject { audit.result }

    context 'when there are errors' do
      before { audit.add_error 'bad' }
      it { should match(/failed/) }
    end

    context 'when there are warnings' do
      before { audit.add_warning 'eh' }
      it { should match(/warning/) }
    end

    context 'when there are errors and warnings' do
      before do
        audit.add_error 'bad'
        audit.add_warning 'eh'
      end

      it { should match(/failed/) }
    end

    context 'when there are no errors or warnings' do
      it { should match(/passed/) }
    end
  end

  describe "#run!" do
    let(:cask) { Hbc.load(cask_token) }
    subject { audit.run! }

    describe "required stanzas" do
      %w[version sha256 url name homepage license].each do |stanza|
        context "when missing #{stanza}" do
          let(:cask_token) { "missing-#{stanza}" }
          it { should fail_with(/#{stanza} stanza is required/) }
        end
      end
    end

    describe "version checks" do
      let(:error_msg) { "you should use version :latest instead of version 'latest'" }

      context "when version is 'latest'" do
        let(:cask_token) { 'version-latest-string' }
        it { should fail_with(error_msg) }
      end

      context "when version is :latest" do
        let(:cask_token) { 'version-latest-with-checksum' }
        it { should_not fail_with(error_msg) }
      end
    end

    describe "sha256 checks" do
      context "when version is :latest and sha256 is not :no_check" do
        let(:cask_token) { 'version-latest-with-checksum' }
        it { should fail_with('you should use sha256 :no_check when version is :latest') }
      end

      context "when sha256 is not a legal SHA-256 digest" do
        let(:cask_token) { 'invalid-sha256' }
        it { should fail_with('sha256 string must be of 64 hexadecimal characters') }
      end

      context "when sha256 is sha256 for empty string" do
        let(:cask_token) { 'sha256-for-empty-string' }
        it { should fail_with(/cannot use the sha256 for an empty string/) }
      end
    end

    describe "appcast checks" do
      context "when appcast has no sha256" do
        let(:cask_token) { 'appcast-missing-sha256' }
        it { should fail_with('a sha256 is required for appcast') }
      end

      context "when appcast sha256 is not a string of 64 hexadecimal characters" do
        let(:cask_token) { 'appcast-invalid-sha256' }
        it { should fail_with('sha256 string must be of 64 hexadecimal characters') }
      end

      context "when appcast sha256 is sha256 for empty string" do
        let(:cask_token) { 'appcast-sha256-for-empty-string' }
        it { should fail_with(/cannot use the sha256 for an empty string/) }
      end
    end

    describe "preferred download URL formats" do
      let(:warning_msg) { /URL format incorrect/ }

      context "with incorrect SourceForge URL format" do
        let(:cask_token) { 'sourceforge-incorrect-url-format' }
        it { should warn_with(warning_msg) }
      end

      context "with correct SourceForge URL format" do
        let(:cask_token) { 'sourceforge-correct-url-format' }
        it { should_not warn_with(warning_msg) }
      end

<<<<<<< HEAD
      context "correct SourceForge URL format for version :latest" do
        let(:cask_token) { 'sourceforge-version-latest-correct-url-format' }
        it { should_not warn_with(warning_msg) }
      end

      context "incorrect OSDN URL format" do
        let(:cask_token) { 'osdn-incorrect-url-format' }
        it { should warn_with(warning_msg) }
      end

      context "correct OSDN URL format" do
        let(:cask_token) { 'osdn-correct-url-format' }
=======
      context "with correct SourceForge URL format for version :latest" do
        let(:cask_token) { 'sourceforge-other-correct-url-format' }
>>>>>>> 9a0153c5
        it { should_not warn_with(warning_msg) }
      end
    end

    describe "audit of downloads" do
      let(:cask) { Hbc::Cask.new }
      let(:download) { instance_double(Hbc::Download) }
      let(:verify) { class_double(Hbc::Verify).as_stubbed_const }
      let(:error_msg) { "Download Failed" }

      context "when download and verification succeed" do
        before do
          download.expects(:perform)
          verify.expects(:all)
        end

        it { should_not fail_with(/#{error_msg}/) }
      end

      context "when download fails" do
        before do
          download.expects(:perform).raises(StandardError.new(error_msg))
        end

        it { should fail_with(/#{error_msg}/) }
      end

      context "when verification fails" do
        before do
          download.expects(:perform)
          verify.expects(:all).raises(StandardError.new(error_msg))
        end

        it { should fail_with(/#{error_msg}/) }
      end
    end
  end
end<|MERGE_RESOLUTION|>--- conflicted
+++ resolved
@@ -108,23 +108,18 @@
         it { should_not warn_with(warning_msg) }
       end
 
-<<<<<<< HEAD
-      context "correct SourceForge URL format for version :latest" do
+      context "with correct SourceForge URL format for version :latest" do
         let(:cask_token) { 'sourceforge-version-latest-correct-url-format' }
         it { should_not warn_with(warning_msg) }
       end
 
-      context "incorrect OSDN URL format" do
+      context "with incorrect OSDN URL format" do
         let(:cask_token) { 'osdn-incorrect-url-format' }
         it { should warn_with(warning_msg) }
       end
 
-      context "correct OSDN URL format" do
+      context "with correct OSDN URL format" do
         let(:cask_token) { 'osdn-correct-url-format' }
-=======
-      context "with correct SourceForge URL format for version :latest" do
-        let(:cask_token) { 'sourceforge-other-correct-url-format' }
->>>>>>> 9a0153c5
         it { should_not warn_with(warning_msg) }
       end
     end
